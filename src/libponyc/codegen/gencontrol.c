#include "gencontrol.h"
#include "genexpr.h"
#include "gentype.h"
#include "gencall.h"
#include "../type/subtype.h"
#include <assert.h>

LLVMValueRef gen_seq(compile_t* c, ast_t* ast)
{
  ast_t* child = ast_child(ast);
  LLVMValueRef value = NULL;

  while(child != NULL)
  {
    if(ast_id(child) == TK_NONE)
      break;

    value = gen_expr(c, child);

    if(value == NULL)
      return NULL;

    child = ast_sibling(child);
  }

  return value;
}

LLVMValueRef gen_if(compile_t* c, ast_t* ast)
{
  AST_GET_CHILDREN(ast, cond, left, right);

  ast_t* type = ast_type(ast);
  ast_t* left_type = ast_type(left);
  ast_t* right_type = ast_type(right);

  bool sign = is_signed(type);
  bool l_sign = is_signed(left_type);
  bool r_sign = is_signed(right_type);

<<<<<<< HEAD
  LLVMTypeRef phi_type = NULL;
=======
  gentype_t phi_type;
>>>>>>> 43058743

  // we will have no type if both branches have return statements
  if((type != NULL) && !gentype(c, type, &phi_type))
    return NULL;

  LLVMValueRef c_value = gen_expr(c, cond);

  if(c_value == NULL)
    return NULL;

  // build a conditional
  LLVMValueRef fun = LLVMGetBasicBlockParent(LLVMGetInsertBlock(c->builder));
  LLVMBasicBlockRef then_block = LLVMAppendBasicBlock(fun, "if_then");
  LLVMBasicBlockRef else_block = LLVMAppendBasicBlock(fun, "if_else");
  LLVMBasicBlockRef post_block = NULL;

  // if both branches return, we have no post block
  if(type != NULL)
    post_block = LLVMAppendBasicBlock(fun, "if_post");

  LLVMBuildCondBr(c->builder, c_value, then_block, else_block);

  // left branch
  LLVMPositionBuilderAtEnd(c->builder, then_block);
  LLVMValueRef l_value = gen_expr(c, left);

  if(l_value != GEN_NOVALUE)
  {
    l_value = gen_assign_cast(c, phi_type.use_type, l_value, sign, l_sign);

    if(l_value == NULL)
      return NULL;

    then_block = LLVMGetInsertBlock(c->builder);
    LLVMBuildBr(c->builder, post_block);
  }

  // right branch
  LLVMPositionBuilderAtEnd(c->builder, else_block);
  LLVMValueRef r_value = gen_expr(c, right);

  // if the right side returns, we don't branch to the post block
  if(r_value != GEN_NOVALUE)
  {
    r_value = gen_assign_cast(c, phi_type.use_type, r_value, sign, r_sign);

    if(r_value == NULL)
      return NULL;

    else_block = LLVMGetInsertBlock(c->builder);
    LLVMBuildBr(c->builder, post_block);
  }

  // if both sides return, we return a sentinal value
  if(type == NULL)
    return GEN_NOVALUE;

  // continue in the post block
  LLVMPositionBuilderAtEnd(c->builder, post_block);

  LLVMValueRef phi = LLVMBuildPhi(c->builder, phi_type.use_type, "");

  if(l_value != GEN_NOVALUE)
    LLVMAddIncoming(phi, &l_value, &then_block, 1);

  if(r_value != GEN_NOVALUE)
    LLVMAddIncoming(phi, &r_value, &else_block, 1);

  return phi;
}

LLVMValueRef gen_while(compile_t* c, ast_t* ast)
{
  AST_GET_CHILDREN(ast, cond, body, else_clause);

  ast_t* type = ast_type(ast);
  ast_t* body_type = ast_type(body);
  ast_t* else_type = ast_type(else_clause);

  bool sign = is_signed(type);
  bool body_sign = is_signed(body_type);
  bool else_sign = is_signed(else_type);

  gentype_t phi_type;

  if(!gentype(c, type, &phi_type))
    return NULL;

  LLVMValueRef fun = LLVMGetBasicBlockParent(LLVMGetInsertBlock(c->builder));
  LLVMBasicBlockRef init_block = LLVMAppendBasicBlock(fun, "while_init");
  LLVMBasicBlockRef body_block = LLVMAppendBasicBlock(fun, "while_body");
  LLVMBasicBlockRef else_block = LLVMAppendBasicBlock(fun, "while_else");
  LLVMBasicBlockRef post_block = LLVMAppendBasicBlock(fun, "while_post");
  LLVMBuildBr(c->builder, init_block);

  // keep a reference to the init block
  ast_setdata(ast, init_block);

  // start the post block so that a break can modify the phi node
  LLVMPositionBuilderAtEnd(c->builder, post_block);
  LLVMValueRef phi = LLVMBuildPhi(c->builder, phi_type.use_type, "");

  // init
  LLVMPositionBuilderAtEnd(c->builder, init_block);
  LLVMValueRef i_value = gen_expr(c, cond);

  if(i_value == NULL)
    return NULL;

  LLVMBuildCondBr(c->builder, i_value, body_block, else_block);

  // body
  LLVMPositionBuilderAtEnd(c->builder, body_block);
  LLVMValueRef l_value = gen_expr(c, body);
  l_value = gen_assign_cast(c, phi_type.use_type, l_value, sign, body_sign);

  if(l_value == NULL)
    return NULL;

  LLVMValueRef c_value = gen_expr(c, cond);

  if(c_value == NULL)
    return NULL;

  LLVMBasicBlockRef body_from = LLVMGetInsertBlock(c->builder);
  LLVMBuildCondBr(c->builder, c_value, body_block, post_block);

  // else
  LLVMPositionBuilderAtEnd(c->builder, else_block);
  LLVMValueRef r_value = gen_expr(c, else_clause);

  if(r_value == NULL)
    return NULL;

  r_value = gen_assign_cast(c, phi_type.use_type, r_value, sign, else_sign);
  LLVMBasicBlockRef else_from = LLVMGetInsertBlock(c->builder);
  LLVMBuildBr(c->builder, post_block);

  // post
  LLVMPositionBuilderAtEnd(c->builder, post_block);
  LLVMAddIncoming(phi, &l_value, &body_from, 1);

  if(r_value != GEN_NOVALUE)
    LLVMAddIncoming(phi, &r_value, &else_from, 1);

  return phi;
}

LLVMValueRef gen_repeat(compile_t* c, ast_t* ast)
{
  AST_GET_CHILDREN(ast, body, cond);

  ast_t* type = ast_type(ast);
  ast_t* body_type = ast_type(body);

  bool sign = is_signed(type);
  bool body_sign = is_signed(body_type);

  gentype_t phi_type;

  if(!gentype(c, type, &phi_type))
    return NULL;

  LLVMValueRef fun = LLVMGetBasicBlockParent(LLVMGetInsertBlock(c->builder));
  LLVMBasicBlockRef body_block = LLVMAppendBasicBlock(fun, "repeat_body");
  LLVMBasicBlockRef cond_block = LLVMAppendBasicBlock(fun, "repeat_cond");
  LLVMBasicBlockRef post_block = LLVMAppendBasicBlock(fun, "repeat_post");
  LLVMBuildBr(c->builder, body_block);

  // keep a reference to the cond block
  ast_setdata(ast, cond_block);

  // start the cond block so that a continue can modify the phi node
  LLVMPositionBuilderAtEnd(c->builder, cond_block);
  LLVMValueRef cond_phi = LLVMBuildPhi(c->builder, phi_type.use_type, "");

  // start the post block so that a break can modify the phi node
  LLVMPositionBuilderAtEnd(c->builder, post_block);
  LLVMValueRef phi = LLVMBuildPhi(c->builder, phi_type.use_type, "");

  // body
  LLVMPositionBuilderAtEnd(c->builder, body_block);
  LLVMValueRef value = gen_expr(c, body);
  value = gen_assign_cast(c, phi_type.use_type, value, sign, body_sign);

  if(value == NULL)
    return NULL;

  body_block = LLVMGetInsertBlock(c->builder);
  LLVMBuildBr(c->builder, cond_block);

  // cond block
  LLVMPositionBuilderAtEnd(c->builder, cond_block);
  LLVMAddIncoming(cond_phi, &value, &body_block, 1);

  LLVMValueRef c_value = gen_expr(c, cond);
  cond_block = LLVMGetInsertBlock(c->builder);
  LLVMBuildCondBr(c->builder, c_value, post_block, body_block);

  // post
  LLVMPositionBuilderAtEnd(c->builder, post_block);
  LLVMAddIncoming(phi, &cond_phi, &cond_block, 1);

  return phi;
}

LLVMValueRef gen_break(compile_t* c, ast_t* ast)
{
  ast_t* loop = ast_enclosing_loop(ast);
  ast_t* type = ast_type(loop);
  bool sign = is_signed(type);

  // TODO: could store in compile_context_t
  LLVMBasicBlockRef target = (LLVMBasicBlockRef)ast_data(loop);

  ast_t* body = ast_child(ast);
  ast_t* body_type = ast_type(body);
  bool body_sign = is_signed(body_type);

  LLVMValueRef fun = LLVMGetBasicBlockParent(LLVMGetInsertBlock(c->builder));
  LLVMBasicBlockRef break_block = LLVMAppendBasicBlock(fun, "break");
  LLVMBuildBr(c->builder, break_block);

  switch(ast_id(loop))
  {
    case TK_REPEAT:
    {
      // target is cond_block, need to get to the post_block
      target = LLVMGetNextBasicBlock(target); // post
      break;
    }

    case TK_WHILE:
    {
      // target is init_block, need to get to the post_block
      target = LLVMGetNextBasicBlock(target); // body
      target = LLVMGetNextBasicBlock(target); // else
      target = LLVMGetNextBasicBlock(target); // post
      break;
    }

    default:
      assert(0);
      return NULL;
  }

  // get the phi node
  LLVMValueRef post_phi = LLVMGetFirstInstruction(target);
  LLVMTypeRef phi_type = LLVMTypeOf(post_phi);

  // build the break block
  LLVMPositionBuilderAtEnd(c->builder, break_block);
  LLVMValueRef value = gen_expr(c, body);
  value = gen_assign_cast(c, phi_type, value, sign, body_sign);

  if(value == NULL)
    return NULL;

  break_block = LLVMGetInsertBlock(c->builder);
  LLVMBuildBr(c->builder, target);

  // add break value to the post block phi node
  LLVMAddIncoming(post_phi, &value, &break_block, 1);
  return GEN_NOVALUE;
}

LLVMValueRef gen_continue(compile_t* c, ast_t* ast)
{
  ast_t* loop = ast_enclosing_loop(ast);

  // TODO: could store in compile_context_t
  LLVMBasicBlockRef target = (LLVMBasicBlockRef)ast_data(loop);

  switch(ast_id(loop))
  {
    case TK_REPEAT:
    {
      // create a new continue block before the condition block
      LLVMBasicBlockRef cont_block = LLVMInsertBasicBlock(target, "continue");

      // jump to the continue block
      LLVMBuildBr(c->builder, cont_block);

      // jump with none to the condition block
      LLVMPositionBuilderAtEnd(c->builder, cont_block);
      LLVMValueRef none = LLVMGetNamedGlobal(c->module, "$1_$None_$inst");
      LLVMBuildBr(c->builder, target);

      // add none from the continue block to the condition block phi node
      LLVMValueRef cond_phi = LLVMGetFirstInstruction(target);
      LLVMAddIncoming(cond_phi, &none, &cont_block, 1);

      return GEN_NOVALUE;
    }

    case TK_WHILE:
    {
      // jump to the init block
      LLVMBuildBr(c->builder, target);
      return GEN_NOVALUE;
    }

    default: {}
  }

  assert(0);
  return NULL;
}

LLVMValueRef gen_return(compile_t* c, ast_t* ast)
{
  ast_t* expr = ast_child(ast);
  LLVMValueRef value = gen_expr(c, expr);

  size_t clause;
  ast_t* try_expr = ast_enclosing_try(ast, &clause);

  // do the then block only if we return in the body or else clause
  // in the then block, return without doing the then block
  if((try_expr != NULL) && (clause != 2))
    gen_expr(c, ast_childidx(try_expr, 2));

  LLVMBuildRet(c->builder, value);
  return GEN_NOVALUE;
}

LLVMValueRef gen_try(compile_t* c, ast_t* ast)
{
  AST_GET_CHILDREN(ast, body, else_clause, then_clause);

  ast_t* type = ast_type(ast);
  ast_t* body_type = ast_type(body);
  ast_t* else_type = ast_type(else_clause);

  bool sign = is_signed(type);
  bool body_sign = is_signed(body_type);
  bool else_sign = is_signed(else_type);

  gentype_t phi_type;

  // we will have no type if both branches have return statements
  if((type != NULL) && !gentype(c, type, &phi_type))
    return NULL;

  LLVMBasicBlockRef block = LLVMGetInsertBlock(c->builder);
  LLVMValueRef fun = LLVMGetBasicBlockParent(block);
  LLVMBasicBlockRef else_block = LLVMAppendBasicBlock(fun, "try_else");
  LLVMBasicBlockRef post_block;

  if(type != NULL)
    post_block = LLVMAppendBasicBlock(fun, "try_post");

  // keep a reference to the else block
  ast_setdata(ast, else_block);

  // body block
  LLVMPositionBuilderAtEnd(c->builder, block);
  LLVMValueRef body_value = gen_expr(c, body);

  if(body_value != GEN_NOVALUE)
  {
    body_value = gen_assign_cast(c, phi_type.use_type, body_value, sign,
      body_sign);

    if(body_value == NULL)
      return NULL;

    gen_expr(c, then_clause);
    block = LLVMGetInsertBlock(c->builder);
    LLVMBuildBr(c->builder, post_block);
  }

  // else block
  LLVMPositionBuilderAtEnd(c->builder, else_block);

  // the landing pad is marked as a cleanup, since exceptions are typeless and
  // valueless. the first landing pad is always the destination.
  LLVMValueRef landing = LLVMBuildLandingPad(c->builder, c->void_ptr,
    c->personality, 0, "");
  LLVMSetCleanup(landing, true);
  LLVMValueRef else_value = gen_expr(c, else_clause);

  if(else_value != GEN_NOVALUE)
  {
    else_value = gen_assign_cast(c, phi_type.use_type, else_value, sign,
      else_sign);

    if(else_value == NULL)
      return NULL;

    gen_expr(c, then_clause);
    else_block = LLVMGetInsertBlock(c->builder);
    LLVMBuildBr(c->builder, post_block);
  }

  // if both sides return, we return a sentinal value
  if(type == NULL)
    return GEN_NOVALUE;

  // continue in the post block
  LLVMPositionBuilderAtEnd(c->builder, post_block);

  LLVMValueRef phi = LLVMBuildPhi(c->builder, phi_type.use_type, "");

  if(body_value != GEN_NOVALUE)
    LLVMAddIncoming(phi, &body_value, &block, 1);

  if(else_value != GEN_NOVALUE)
    LLVMAddIncoming(phi, &else_value, &else_block, 1);

  return phi;
}

LLVMValueRef gen_error(compile_t* c, ast_t* ast)
{
  size_t clause;
  ast_t* try_expr = ast_enclosing_try(ast, &clause);

  // do the then block only if we error out in the else clause
  // in the body or the then block, error out without doing the then block
  if((try_expr != NULL) && (clause == 1))
    gen_expr(c, ast_childidx(try_expr, 2));

  gencall_runtime(c, "pony_throw", NULL, 0, "");
  LLVMBuildUnreachable(c->builder);
  return GEN_NOVALUE;
}<|MERGE_RESOLUTION|>--- conflicted
+++ resolved
@@ -38,11 +38,7 @@
   bool l_sign = is_signed(left_type);
   bool r_sign = is_signed(right_type);
 
-<<<<<<< HEAD
-  LLVMTypeRef phi_type = NULL;
-=======
   gentype_t phi_type;
->>>>>>> 43058743
 
   // we will have no type if both branches have return statements
   if((type != NULL) && !gentype(c, type, &phi_type))
