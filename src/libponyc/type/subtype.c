#include "subtype.h"
#include "reify.h"
#include "cap.h"
<<<<<<< HEAD
#include "nominal.h"
#include "../ast/token.h"
=======
#include "assemble.h"
#include "../pass/names.h"
>>>>>>> 438d0767
#include "../ds/stringtab.h"
#include <assert.h>

static bool is_throws_sub_throws(ast_t* sub, ast_t* super)
{
  assert(
    (ast_id(sub) == TK_NONE) ||
    (ast_id(sub) == TK_QUESTION)
    );
  assert(
    (ast_id(super) == TK_NONE) ||
    (ast_id(super) == TK_QUESTION)
    );

  switch(ast_id(sub))
  {
    case TK_NONE:
      return true;

    case TK_QUESTION:
      return ast_id(super) == TK_QUESTION;

    default: {}
  }

  assert(0);
  return false;
}

static bool check_cap_and_ephemeral(ast_t* sub, ast_t* super)
{
  int sub_index = ast_id(sub) == TK_NOMINAL ? 4 : 2;
  int super_index = ast_id(super) == TK_NOMINAL ? 4 : 2;

  ast_t* sub_ephemeral = ast_childidx(sub, sub_index);
  ast_t* super_ephemeral = ast_childidx(super, super_index);

  token_id sub_tcap = cap_for_type(sub);
  token_id super_tcap = cap_for_type(super);

  // ignore ephemerality if it isn't iso/trn and can't be recovered to iso/trn
  if((ast_id(super_ephemeral) == TK_HAT) &&
    (super_tcap < TK_VAL) &&
    (ast_id(sub_ephemeral) != TK_HAT))
    return false;

  return is_cap_sub_cap(sub_tcap, super_tcap);
}

static bool is_eq_typeargs(ast_t* a, ast_t* b)
{
  assert(ast_id(a) == TK_NOMINAL);
  assert(ast_id(b) == TK_NOMINAL);

  // check typeargs are the same
  ast_t* a_arg = ast_child(ast_childidx(a, 2));
  ast_t* b_arg = ast_child(ast_childidx(b, 2));

  while((a_arg != NULL) && (b_arg != NULL))
  {
    if(!is_eqtype(a_arg, b_arg))
      return false;

    a_arg = ast_sibling(a_arg);
    b_arg = ast_sibling(b_arg);
  }

  // make sure we had the same number of typeargs
  return (a_arg == NULL) && (b_arg == NULL);
}

static bool is_fun_sub_fun(ast_t* sub, ast_t* super)
{
  // must be the same type of function
  // TODO: could relax this
  if(ast_id(sub) != ast_id(super))
    return false;

  ast_t* sub_params = ast_childidx(sub, 3);
  ast_t* sub_result = ast_sibling(sub_params);
  ast_t* sub_throws = ast_sibling(sub_result);

  ast_t* super_params = ast_childidx(super, 3);
  ast_t* super_result = ast_sibling(super_params);
  ast_t* super_throws = ast_sibling(super_result);

  // TODO: reify with our own constraints?

  // contravariant receiver
  if(!is_cap_sub_cap(cap_for_fun(super), cap_for_fun(sub)))
    return false;

  // contravariant parameters
  ast_t* sub_param = ast_child(sub_params);
  ast_t* super_param = ast_child(super_params);

  while((sub_param != NULL) && (super_param != NULL))
  {
    // extract the type if this is a parameter
    // otherwise, this is already a type
    ast_t* sub_type = (ast_id(sub_param) == TK_PARAM) ?
      ast_childidx(sub_param, 1) : sub_param;

    ast_t* super_type = (ast_id(super_param) == TK_PARAM) ?
      ast_childidx(super_param, 1) : super_param;

    if(!is_subtype(super_type, sub_type))
      return false;

    sub_param = ast_sibling(sub_param);
    super_param = ast_sibling(super_param);
  }

  if((sub_param != NULL) || (super_param != NULL))
    return false;

  // covariant results
  if(!is_subtype(sub_result, super_result))
    return false;

  // covariant throws
  if(!is_throws_sub_throws(sub_throws, super_throws))
    return false;

  return true;
}

static bool is_structural_sub_fun(ast_t* sub, ast_t* fun)
{
  // must have some function that is a subtype of fun
  ast_t* members = ast_child(sub);
  ast_t* sub_fun = ast_child(members);

  while(sub_fun != NULL)
  {
    if(is_fun_sub_fun(sub_fun, fun))
      return true;

    sub_fun = ast_sibling(sub_fun);
  }

  return false;
}

static bool is_structural_sub_structural(ast_t* sub, ast_t* super)
{
  // must be a subtype of every function in super
  ast_t* members = ast_child(super);
  ast_t* fun = ast_child(members);

  while(fun != NULL)
  {
    if(!is_structural_sub_fun(sub, fun))
      return false;

    fun = ast_sibling(fun);
  }

  return true;
}

static bool is_member_sub_fun(ast_t* member, ast_t* typeparams,
  ast_t* typeargs, ast_t* fun)
{
  switch(ast_id(member))
  {
    case TK_FVAR:
    case TK_FLET:
      return false;

    case TK_NEW:
    case TK_BE:
    case TK_FUN:
    {
      ast_t* r_fun = reify(member, typeparams, typeargs);
      bool is_sub = is_fun_sub_fun(r_fun, fun);
      ast_free_unattached(r_fun);
      return is_sub;
    }

    default: {}
  }

  assert(0);
  return false;
}

static bool is_type_sub_fun(ast_t* def, ast_t* typeargs,
  ast_t* fun)
{
  ast_t* typeparams = ast_childidx(def, 1);
  ast_t* members = ast_childidx(def, 4);
  ast_t* member = ast_child(members);

  while(member != NULL)
  {
    if(is_member_sub_fun(member, typeparams, typeargs, fun))
      return true;

    member = ast_sibling(member);
  }

  return false;
}

static bool is_nominal_sub_structural(ast_t* sub, ast_t* super)
{
  assert(ast_id(sub) == TK_NOMINAL);
  assert(ast_id(super) == TK_STRUCTURAL);

  if(!check_cap_and_ephemeral(sub, super))
    return false;

  ast_t* def = ast_data(sub);
  assert(def != NULL);

  // must be a subtype of every function in super
  ast_t* typeargs = ast_childidx(sub, 2);
  ast_t* members = ast_child(super);
  ast_t* fun = ast_child(members);

  while(fun != NULL)
  {
    if(!is_type_sub_fun(def, typeargs, fun))
      return false;

    fun = ast_sibling(fun);
  }

  return true;
}

static bool is_nominal_sub_nominal(ast_t* sub, ast_t* super)
{
  assert(ast_id(sub) == TK_NOMINAL);
  assert(ast_id(super) == TK_NOMINAL);

  if(!check_cap_and_ephemeral(sub, super))
    return false;

  ast_t* sub_def = ast_data(sub);
  ast_t* super_def = ast_data(super);
  assert(sub_def != NULL);
  assert(super_def != NULL);

  // if we are the same nominal type, our typeargs must be the same
  if(sub_def == super_def)
    return is_eq_typeargs(sub, super);

  // get our typeparams and typeargs
  ast_t* typeparams = ast_childidx(sub_def, 1);
  ast_t* typeargs = ast_childidx(sub, 2);

  // check traits, depth first
  ast_t* traits = ast_childidx(sub_def, 3);
  ast_t* trait = ast_child(traits);

  while(trait != NULL)
  {
    // reify the trait
    ast_t* r_trait = reify(trait, typeparams, typeargs);

    // use the cap and ephemerality of the subtype
    reify_cap_and_ephemeral(sub, &r_trait);
    bool is_sub = is_subtype(r_trait, super);
    ast_free_unattached(r_trait);

    if(is_sub)
      return true;

    trait = ast_sibling(trait);
  }

  return false;
}

bool is_subtype(ast_t* sub, ast_t* super)
{
  // check if the subtype is a union, isect, type param, type alias or viewpoint
  switch(ast_id(sub))
  {
    case TK_UNIONTYPE:
    {
      ast_t* left = ast_child(sub);
      ast_t* right = ast_sibling(left);
      return is_subtype(left, super) && is_subtype(right, super);
    }

    case TK_ISECTTYPE:
    {
      ast_t* left = ast_child(sub);
      ast_t* right = ast_sibling(left);
      return is_subtype(left, super) || is_subtype(right, super);
    }

    case TK_TYPEPARAMREF:
    {
      // check if our constraint is a subtype of super
      ast_t* def = ast_data(sub);
      ast_t* constraint = ast_childidx(def, 1);

      // if it isn't, keep trying
      if(ast_id(constraint) != TK_NONE)
      {
        // use the cap and ephemerality of the typeparam
        reify_cap_and_ephemeral(sub, &constraint);
        bool ok = is_subtype(constraint, super);
        ast_free_unattached(constraint);

        if(ok)
          return true;
      }
      break;
    }

    case TK_ARROW:
    {
      // TODO: actually do viewpoint adaptation
      ast_t* left = ast_child(sub);
      ast_t* right = ast_sibling(left);
      return is_subtype(right, super);
    }

    default: {}
  }

  // check if the supertype is a union, isect, type alias or viewpoint
  switch(ast_id(super))
  {
    case TK_UNIONTYPE:
    {
      ast_t* left = ast_child(super);
      ast_t* right = ast_sibling(left);
      return is_subtype(sub, left) || is_subtype(sub, right);
    }

    case TK_ISECTTYPE:
    {
      ast_t* left = ast_child(super);
      ast_t* right = ast_sibling(left);
      return is_subtype(sub, left) && is_subtype(sub, right);
    }

    case TK_ARROW:
    {
      // TODO: actually do viewpoint adaptation
      ast_t* left = ast_child(super);
      ast_t* right = ast_sibling(left);
      return is_subtype(sub, right);
    }

    case TK_TYPEPARAMREF:
    {
      // we also can be a subtype of a typeparam if its constraint is concrete
      ast_t* def = ast_data(super);
      ast_t* constraint = ast_childidx(def, 1);

      if(ast_id(constraint) == TK_NOMINAL)
      {
        ast_t* constraint_def = ast_data(constraint);

        switch(ast_id(constraint_def))
        {
          case TK_CLASS:
          case TK_ACTOR:
            if(is_eqtype(sub, constraint))
              return true;
            break;

          default: {}
        }
      }
      break;
    }

    default: {}
  }

  switch(ast_id(sub))
  {
    case TK_NEW:
    case TK_BE:
    case TK_FUN:
      return is_fun_sub_fun(sub, super);

    case TK_TUPLETYPE:
    {
      switch(ast_id(super))
      {
        case TK_STRUCTURAL:
        {
          // a tuple is a subtype of an empty structural type
          ast_t* members = ast_child(super);
          ast_t* member = ast_child(members);
          return member == NULL;
        }

        case TK_TUPLETYPE:
        {
          ast_t* left = ast_child(sub);
          ast_t* right = ast_sibling(left);
          ast_t* super_left = ast_child(super);
          ast_t* super_right = ast_sibling(super_left);

          return is_subtype(left, super_left) &&
            is_subtype(right, super_right);
        }

        default: {}
      }

      return false;
    }

    case TK_NOMINAL:
    {
      // check for numeric literals and special case them
      if(is_literal(sub, "IntLiteral"))
      {
        if(is_literal(super, "IntLiteral") ||
          is_literal(super, "FloatLiteral")
          )
          return true;

        // an integer literal is a subtype of any arithmetic type
        ast_t* math = type_builtin(sub, "Arithmetic");
        bool ok = is_subtype(super, math);
        ast_free(math);

        if(ok)
          return true;
      } else if(is_literal(sub, "FloatLiteral")) {
        if(is_literal(super, "FloatLiteral"))
          return true;

        // a float literal is a subtype of any float type
        ast_t* float_type = type_builtin(sub, "Float");
        bool ok = is_subtype(super, float_type);
        ast_free(float_type);

        if(ok)
          return true;
      }

      switch(ast_id(super))
      {
        case TK_NOMINAL:
          return is_nominal_sub_nominal(sub, super);

        case TK_STRUCTURAL:
          return is_nominal_sub_structural(sub, super);

        default: {}
      }

      return false;
    }

    case TK_STRUCTURAL:
    {
      if(ast_id(super) != TK_STRUCTURAL)
        return false;

      return is_structural_sub_structural(sub, super);
    }

    case TK_TYPEPARAMREF:
    {
      if(!check_cap_and_ephemeral(sub, super))
        return false;

      return ast_data(sub) == ast_data(super);
    }

    default: {}
  }

  assert(0);
  return false;
}

bool is_eqtype(ast_t* a, ast_t* b)
{
  return is_subtype(a, b) && is_subtype(b, a);
}

bool is_literal(ast_t* type, const char* name)
{
  if(ast_id(type) != TK_NOMINAL)
    return false;

  // don't have to check the package, since literals are all builtins
  return ast_name(ast_childidx(type, 1)) == stringtab(name);
}

bool is_builtin(ast_t* type, const char* name)
{
  ast_t* builtin = ast_from(type, TK_NOMINAL);
  ast_add(builtin, ast_from(type, TK_NONE));
  ast_add(builtin, ast_from(type, TK_NONE));
  ast_add(builtin, ast_from(type, TK_NONE));
  ast_add(builtin, ast_from_string(type, name));
  ast_add(builtin, ast_from(type, TK_NONE));

  bool ok = names_nominal(type, &builtin) && is_subtype(type, builtin);
  ast_free_unattached(builtin);

  return ok;
}

bool is_bool(ast_t* type)
{
  return is_builtin(type, "Bool");
}

bool is_arithmetic(ast_t* type)
{
  return is_builtin(type, "Arithmetic");
}

bool is_integer(ast_t* type)
{
  return is_builtin(type, "Integer");
}

bool is_float(ast_t* type)
{
  return is_builtin(type, "Float");
}

bool is_math_compatible(ast_t* a, ast_t* b)
{
  if(is_literal(a, "IntLiteral"))
    return is_arithmetic(b);

  if(is_literal(a, "FloatLiteral"))
    return is_float(b);

  if(is_literal(b, "IntLiteral"))
    return is_arithmetic(a);

  if(is_literal(b, "FloatLiteral"))
    return is_float(a);

  return is_eqtype(a, b);
}

bool is_id_compatible(ast_t* a, ast_t* b)
{
  // TODO: make both sides tag types
  // if either is a subtype of the other, they are compatible
  // also, the presence of a structural type on either side makes them
  // compatible
  return true;
}<|MERGE_RESOLUTION|>--- conflicted
+++ resolved
@@ -1,13 +1,9 @@
 #include "subtype.h"
 #include "reify.h"
 #include "cap.h"
-<<<<<<< HEAD
-#include "nominal.h"
+#include "assemble.h"
 #include "../ast/token.h"
-=======
-#include "assemble.h"
 #include "../pass/names.h"
->>>>>>> 438d0767
 #include "../ds/stringtab.h"
 #include <assert.h>
 
@@ -505,6 +501,7 @@
 
 bool is_builtin(ast_t* type, const char* name)
 {
+  assert(type != NULL);
   ast_t* builtin = ast_from(type, TK_NOMINAL);
   ast_add(builtin, ast_from(type, TK_NONE));
   ast_add(builtin, ast_from(type, TK_NONE));
