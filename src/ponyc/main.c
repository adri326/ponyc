--- conflicted
+++ resolved
@@ -94,23 +94,13 @@
   {
     switch(id)
     {
-<<<<<<< HEAD
       case OPT_AST: ast = true; break;
       case OPT_LLVM: llvm = true; break;
-      case OPT_PATHS: package_paths(s.arg_val); break;
+      case OPT_PATHS: package_add_paths(s.arg_val); break;
       case OPT_OPTLEVEL: opt = atoi(s.arg_val); break;
       case OPT_PASSES: error = !limit_passes(s.arg_val); break;
       case OPT_TRACE: parse_trace(true); break;
       case OPT_WIDTH: width = atoi(s.arg_val); break;
-=======
-      case 'a': ast = true; break;
-      case 'l': llvm = true; break;
-      case 'p': package_add_paths(optarg); break;
-      case 'O': opt = atoi(optarg); break;
-      case 'r': error = !limit_passes(optarg); break;
-      case 't': parse_trace(true); break;
-      case 'w': width = atoi(optarg); break;
->>>>>>> 1c949ed5
       default: error = true; break;
     }
 
