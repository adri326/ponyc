--- conflicted
+++ resolved
@@ -9,29 +9,18 @@
 - When using a package without a package identifier (eg. `use "foo"` as opposed to `use f = "foo"`), a `Main` type in the package will not be imported. This allows all packages to include unit tests that are run from their included `Main` actor without causing name conflicts.
 - The `for` sugar now wraps the `next()` call in a try expression that does a `continue` if an error is raised.
 
-- The Pony options parser has been rewritten.
-
 ### Added
 
 - ANSI terminal handling on all platforms, including Windows.
 - The lexer now allows underscore characters in numeric literals. This allows long numeric literals to be broken up for human readability.
 - "Did you mean?" support when the compiler doesn't recognise a name but something similar is in scope.
 - Garbage collection and cycle detection parameters can now be set from the command line. 
-
 - Added a FileStream wrapper to the file package.
-
-- Test cases for packages/options
 
 ### Fixed
 
 - Check whether parameters to behaviours, actor constructors and isolated constructors are sendable after flattening, to allow sendable type parameters to be used as parameters.
 - Eliminate spurious "control expression" errors when another compile error has occurred.
-<<<<<<< HEAD
-
 - Handle circular package dependencies.
-
 - Fixed ponyc options issue related to named long options with no arguments
-=======
-- Handle circular package dependencies.
-- Cycle detector view_t structures are now reference counted.
->>>>>>> 41051c06
+- Cycle detector view_t structures are now reference counted.